// Copyright 2016 Google Inc.
//
// Licensed under the Apache License, Version 2.0 (the "License");
// you may not use this file except in compliance with the License.
// You may obtain a copy of the License at
//
//      http://www.apache.org/licenses/LICENSE-2.0
//
// Unless required by applicable law or agreed to in writing, software
// distributed under the License is distributed on an "AS IS" BASIS,
// WITHOUT WARRANTIES OR CONDITIONS OF ANY KIND, either express or implied.
// See the License for the specific language governing permissions and
// limitations under the License.
//
////////////////////////////////////////////////////////////////////////////////

package com.google.pubsub.clients.common;

<<<<<<< HEAD
import com.google.common.base.Stopwatch;
=======
import com.google.pubsub.flic.common.LoadtestProto.MessageIdentifier;
import java.util.ArrayList;
>>>>>>> f81aedd2
import java.util.List;
import java.util.concurrent.TimeUnit;
import java.util.concurrent.atomic.AtomicInteger;
import java.util.concurrent.atomic.AtomicLong;

/**
 * Each task is responsible for implementing its action and for creating {@link LoadTestRunner}.
 */
public abstract class Task implements Runnable {
  protected final MetricsHandler metricsHandler;
<<<<<<< HEAD
  protected final AtomicInteger numberOfMessages = new AtomicInteger(0);
  protected final AtomicInteger errorCount = new AtomicInteger(0);
  protected final Stopwatch wasteTime = Stopwatch.createUnstarted();
=======
  private AtomicInteger numMessages = new AtomicInteger(0);
  private final List<MessageIdentifier> identifiers = new ArrayList<>();
  private final AtomicLong lastUpdateMillis = new AtomicLong(System.currentTimeMillis());
>>>>>>> f81aedd2

  protected Task(String project, String type, MetricsHandler.MetricName metricName) {
    this.metricsHandler = new MetricsHandler(project, type, metricName);
  }

  List<Long> getBucketValues() {
    return metricsHandler.flushBucketValues();
  }

  protected void addNumberOfMessages(int toAdd) {
    numMessages.getAndAdd(toAdd);
    lastUpdateMillis.set(System.currentTimeMillis());
  }

  protected int getNumberOfMessages() {
    return numMessages.get();
  }

  protected int getAndIncrementNumberOfMessages() {
    return numMessages.getAndIncrement();
  }

  long getLastUpdateMillis() {
    return lastUpdateMillis.get();
  }

  protected synchronized void addMessageIdentifier(int clientId, int sequenceNumber) {
    identifiers.add(MessageIdentifier.newBuilder()
        .setPublisherClientId(clientId)
        .setSequenceNumber(sequenceNumber)
        .build());
    lastUpdateMillis.set(System.currentTimeMillis());
  }

  protected synchronized void addAllMessageIdentifiers(List<MessageIdentifier> identifiers) {
    this.identifiers.addAll(identifiers);
    lastUpdateMillis.set(System.currentTimeMillis());
  }

  synchronized List<MessageIdentifier> getMessageIdentifiers() {
    List<MessageIdentifier> returnedMessageIdentifiers = new ArrayList<>();
    returnedMessageIdentifiers.addAll(identifiers);
    identifiers.clear();
    return returnedMessageIdentifiers;
  }

  long getWasteElapsed() { return wasteTime.elapsed(TimeUnit.MILLISECONDS); }
}<|MERGE_RESOLUTION|>--- conflicted
+++ resolved
@@ -16,12 +16,9 @@
 
 package com.google.pubsub.clients.common;
 
-<<<<<<< HEAD
 import com.google.common.base.Stopwatch;
-=======
 import com.google.pubsub.flic.common.LoadtestProto.MessageIdentifier;
 import java.util.ArrayList;
->>>>>>> f81aedd2
 import java.util.List;
 import java.util.concurrent.TimeUnit;
 import java.util.concurrent.atomic.AtomicInteger;
@@ -32,15 +29,11 @@
  */
 public abstract class Task implements Runnable {
   protected final MetricsHandler metricsHandler;
-<<<<<<< HEAD
-  protected final AtomicInteger numberOfMessages = new AtomicInteger(0);
+  protected final AtomicInteger numMessages = new AtomicInteger(0);
   protected final AtomicInteger errorCount = new AtomicInteger(0);
   protected final Stopwatch wasteTime = Stopwatch.createUnstarted();
-=======
-  private AtomicInteger numMessages = new AtomicInteger(0);
   private final List<MessageIdentifier> identifiers = new ArrayList<>();
   private final AtomicLong lastUpdateMillis = new AtomicLong(System.currentTimeMillis());
->>>>>>> f81aedd2
 
   protected Task(String project, String type, MetricsHandler.MetricName metricName) {
     this.metricsHandler = new MetricsHandler(project, type, metricName);
