// Copyright 2016 Google Inc.
//
// Licensed under the Apache License, Version 2.0 (the "License");
// you may not use this file except in compliance with the License.
// You may obtain a copy of the License at
//
//      http://www.apache.org/licenses/LICENSE-2.0
//
// Unless required by applicable law or agreed to in writing, software
// distributed under the License is distributed on an "AS IS" BASIS,
// WITHOUT WARRANTIES OR CONDITIONS OF ANY KIND, either express or implied.
// See the License for the specific language governing permissions and
// limitations under the License.
//
////////////////////////////////////////////////////////////////////////////////

package com.google.pubsub.clients.common;

import com.beust.jcommander.Parameter;
import com.beust.jcommander.Parameters;
import com.google.common.base.Stopwatch;
import com.google.common.util.concurrent.ListeningExecutorService;
import com.google.common.util.concurrent.MoreExecutors;
import com.google.common.util.concurrent.SettableFuture;
import com.google.protobuf.Duration;
import com.google.protobuf.util.Timestamps;
import com.google.pubsub.flic.common.LoadtestGrpc;
import com.google.pubsub.flic.common.LoadtestProto.CheckRequest;
import com.google.pubsub.flic.common.LoadtestProto.CheckResponse;
import com.google.pubsub.flic.common.LoadtestProto.StartRequest;
import com.google.pubsub.flic.common.LoadtestProto.StartResponse;
import io.grpc.Server;
import io.grpc.ServerBuilder;
import io.grpc.stub.StreamObserver;
import java.nio.charset.Charset;
import java.util.Arrays;
import java.util.concurrent.Executors;
import java.util.concurrent.TimeUnit;
import java.util.concurrent.atomic.AtomicBoolean;
import java.util.function.Function;
import org.slf4j.Logger;
import org.slf4j.LoggerFactory;

/**
 * Starts a server to get the start request, then starts the load task.
 */
public class LoadTestRunner {
  private static final Logger log = LoggerFactory.getLogger(LoadTestRunner.class);
  private static final int MAX_IDLE_MILLIS = 60 * 1000; // 1 minute
  private static final Stopwatch stopwatch = Stopwatch.createUnstarted();
  private static Server server;
  private static Task task;
  private static final AtomicBoolean finished = new AtomicBoolean(true);
  private static SettableFuture<Void> finishedFuture = SettableFuture.create();

  /**
   * Command line options for the {@link LoadTestRunner}.
   */
  @Parameters(separators = "=")
  public static class Options {
    @Parameter(
      names = {"--port"},
      description = "The port to listen on."
    )
    public int port = 5000;
  }

  private static void runTest(StartRequest request) {
    log.info("Request received, starting up server.");
    ListeningExecutorService executor = MoreExecutors.listeningDecorator(
        Executors.newFixedThreadPool(request.getMaxOutstandingRequests() + 10));

<<<<<<< HEAD
    final RateLimiter rateLimiter;
    String sub = request.getSubscription();
    if (sub == null || sub.length() == 0) { // Only limit publisher to avoid subscriber backup
      rateLimiter = RateLimiter.create(request.getRequestRate());
    }  else {
      log.info(request.getSubscription() + " subscription found, so not applying rate limitation");
      rateLimiter = RateLimiter.create(Double.MAX_VALUE);
    }
    final Semaphore outstandingTestLimiter =
        new Semaphore(request.getMaxOutstandingRequests(), false);

=======
>>>>>>> 69befea7
    final long toSleep = request.getStartTime().getSeconds() * 1000 - System.currentTimeMillis();
    if (toSleep > 0) {
      try {
        Thread.sleep(toSleep);
      } catch (InterruptedException e) {
        log.error("Interrupted sleeping, starting test now.");
      }
    }

    stopwatch.start();
    while (shouldContinue(request)) {
      executor.submit(task);
    }
    stopwatch.stop();
<<<<<<< HEAD
    outstandingTestLimiter.acquireUninterruptibly(request.getMaxOutstandingRequests());
    executor.shutdownNow();
=======
>>>>>>> 69befea7
    finished.set(true);
    task.shutdown();
    executor.shutdownNow();
    log.info("Load test complete.");
  }

  public static void run(Options options, Function<StartRequest, Task> function)
      throws Exception {
    run(options, function, null);
  }

  public static void run(
      Options options,
      Function<StartRequest, Task> function,
      ServerBuilder<?> serverBuilder)
      throws Exception {
    if (serverBuilder == null) {
      serverBuilder = ServerBuilder.forPort(options.port);
    }

    server =
        serverBuilder
            .addService(
                new LoadtestGrpc.LoadtestImplBase() {
                  @Override
                  public void start(
                      StartRequest request, StreamObserver<StartResponse> responseObserver) {
                    if (!finished.compareAndSet(true, false)) {
                      responseObserver.onError(new Exception("A load test is already running!"));
                    }
                    finishedFuture = SettableFuture.create();
                    stopwatch.reset();
                    task = function.apply(request);
                    Executors.newSingleThreadExecutor()
                        .submit(() -> LoadTestRunner.runTest(request));
                    responseObserver.onNext(StartResponse.getDefaultInstance());
                    responseObserver.onCompleted();
                  }

                  @Override
                  public void check(
                      CheckRequest request, StreamObserver<CheckResponse> responseObserver) {
                    boolean finishedValue = finished.get();
                    responseObserver.onNext(
                        CheckResponse.newBuilder()
                            .addAllBucketValues(task.getBucketValues())
                            .setRunningDuration(
                                Duration.newBuilder()
                                    .setSeconds(stopwatch.elapsed(TimeUnit.SECONDS)))
                            .setIsFinished(finishedValue)
                            .addAllReceivedMessages(
                                task.flushMessageIdentifiers(request.getDuplicatesList()))
                            .build());
                    responseObserver.onCompleted();
                    if (finishedValue) {
                      finishedFuture.set(null);
                    }
                  }
                })
            .build()
            .start();
    log.info("Started server, listening on port " + options.port + ".");
    Runtime.getRuntime().addShutdownHook(new Thread() {
      @Override
      public void run() {
        if (server != null) {
          log.error("Shutting down server since JVM is shutting down.");
          server.shutdown();
        }
      }
    });
    // Deadlock forever, since we do not want the server to stop.
    Thread.currentThread().join();
  }

  private static boolean shouldContinue(StartRequest request) {
    // If the test has been running for at least a minute, and we have been idle for a minute, we
    // should stop.
    if (System.currentTimeMillis() - Timestamps.toMillis(request.getStartTime()) > MAX_IDLE_MILLIS
        && System.currentTimeMillis() - task.getLastUpdateMillis() > MAX_IDLE_MILLIS) {
      return false;
    }
    switch (request.getStopConditionsCase()) {
      case TEST_DURATION:
        return System.currentTimeMillis()
            < (request.getStartTime().getSeconds()
                    + request.getBurnInDuration().getSeconds()
                    + request.getTestDuration().getSeconds())
                * 1000;
      case NUMBER_OF_MESSAGES:
        return task.getNumberOfMessages() < request.getNumberOfMessages();
      default:
        return false;
    }
  }

  /**
   * Creates a string message of a certain size.
   */
  public static String createMessage(int msgSize) {
    byte[] payloadArray = new byte[msgSize];
    Arrays.fill(payloadArray, (byte) 'A');
    return new String(payloadArray, Charset.forName("UTF-8"));
  }
}<|MERGE_RESOLUTION|>--- conflicted
+++ resolved
@@ -21,6 +21,7 @@
 import com.google.common.base.Stopwatch;
 import com.google.common.util.concurrent.ListeningExecutorService;
 import com.google.common.util.concurrent.MoreExecutors;
+import com.google.common.util.concurrent.RateLimiter;
 import com.google.common.util.concurrent.SettableFuture;
 import com.google.protobuf.Duration;
 import com.google.protobuf.util.Timestamps;
@@ -35,6 +36,7 @@
 import java.nio.charset.Charset;
 import java.util.Arrays;
 import java.util.concurrent.Executors;
+import java.util.concurrent.Semaphore;
 import java.util.concurrent.TimeUnit;
 import java.util.concurrent.atomic.AtomicBoolean;
 import java.util.function.Function;
@@ -70,20 +72,6 @@
     ListeningExecutorService executor = MoreExecutors.listeningDecorator(
         Executors.newFixedThreadPool(request.getMaxOutstandingRequests() + 10));
 
-<<<<<<< HEAD
-    final RateLimiter rateLimiter;
-    String sub = request.getSubscription();
-    if (sub == null || sub.length() == 0) { // Only limit publisher to avoid subscriber backup
-      rateLimiter = RateLimiter.create(request.getRequestRate());
-    }  else {
-      log.info(request.getSubscription() + " subscription found, so not applying rate limitation");
-      rateLimiter = RateLimiter.create(Double.MAX_VALUE);
-    }
-    final Semaphore outstandingTestLimiter =
-        new Semaphore(request.getMaxOutstandingRequests(), false);
-
-=======
->>>>>>> 69befea7
     final long toSleep = request.getStartTime().getSeconds() * 1000 - System.currentTimeMillis();
     if (toSleep > 0) {
       try {
@@ -98,11 +86,6 @@
       executor.submit(task);
     }
     stopwatch.stop();
-<<<<<<< HEAD
-    outstandingTestLimiter.acquireUninterruptibly(request.getMaxOutstandingRequests());
-    executor.shutdownNow();
-=======
->>>>>>> 69befea7
     finished.set(true);
     task.shutdown();
     executor.shutdownNow();
