--- conflicted
+++ resolved
@@ -308,27 +308,16 @@
     }
     // Attempt to cleanly close all running instances.
     types.forEach((zone, paramsCount) -> paramsCount.forEach((param, count) -> {
-<<<<<<< HEAD
           for (int i = 0; i < count / 40 + 1; i++) {
             try {
               compute.instanceGroupManagers()
-                  .resize(projectName, zone, "cloud-pubsub-loadtest-framework-"
-                      + param.getClientType() + "-" + i, 0)
+                  .resize(projectName, zone, "cps-loadtest-"
+                      + param.getClientType() + "-" + "cores" + "-" + i, 0)
                   .execute();
             } catch (IOException e) {
               log.error("Unable to resize Instance Group for " + param.getClientType() + ", please "
                   + "manually ensure you do not have any running instances to avoid being billed.");
             }
-=======
-          try {
-            compute.instanceGroupManagers()
-                .resize(projectName, zone, "cps-loadtest-"
-                    + param.getClientType() + "-" + cores, 0)
-                .execute();
-          } catch (IOException e) {
-            log.error("Unable to resize Instance Group for " + param.getClientType() + ", please "
-                + "manually ensure you do not have any running instances to avoid being billed.");
->>>>>>> 69befea7
           }
         })
     );
@@ -389,12 +378,7 @@
     while (true) {
       try {
         compute.instanceGroupManagers().insert(projectName, zone,
-<<<<<<< HEAD
-            (new InstanceGroupManager())
-                .setName("cloud-pubsub-loadtest-framework-" + type + "-" + num)
-=======
-            (new InstanceGroupManager()).setName("cps-loadtest-" + type + "-" + cores)
->>>>>>> 69befea7
+            (new InstanceGroupManager()).setName("cps-loadtest-" + type + "-" + cores + "-" + num)
                 .setInstanceTemplate("projects/" + projectName
                     + "/global/instanceTemplates/cps-loadtest-" + type + "-" + cores)
                 .setTargetSize(0))
@@ -425,15 +409,9 @@
       try {
         // We first resize to 0 to delete any left running from an improperly cleaned up prior run.
         compute.instanceGroupManagers().resize(projectName, zone,
-<<<<<<< HEAD
-            "cloud-pubsub-loadtest-framework-" + type + "-" + num, 0).execute();
+            "cps-loadtest-" + type + "-" + cores + "-" + num, 0).execute();
         compute.instanceGroupManagers().resize(projectName, zone,
-            "cloud-pubsub-loadtest-framework-" + type + "-" + num, n).execute();
-=======
-            "cps-loadtest-" + type + "-" + cores, 0).execute();
-        compute.instanceGroupManagers().resize(projectName, zone,
-            "cps-loadtest-" + type + "-" + cores, n).execute();
->>>>>>> 69befea7
+            "cps-loadtest-" + type + "-" + cores + "-" + num, n).execute();
         return;
       } catch (GoogleJsonResponseException e) {
         if (errors > 10) {
@@ -490,13 +468,8 @@
     InstanceGroupManagersListManagedInstancesResponse response;
     do {
       response = compute.instanceGroupManagers().
-<<<<<<< HEAD
-          listManagedInstances(projectName, zone, "cloud-pubsub-loadtest-framework-"
-              + params.getClientType() + "-" + num).execute();
-=======
           listManagedInstances(projectName, zone, "cps-loadtest-"
-              + params.getClientType() + "-" + cores).execute();
->>>>>>> 69befea7
+              + params.getClientType() + "-" + cores + "-" + num).execute();
 
       // If we are not instantiating any instances of this type, just return.
       if (response.getManagedInstances() == null) {
