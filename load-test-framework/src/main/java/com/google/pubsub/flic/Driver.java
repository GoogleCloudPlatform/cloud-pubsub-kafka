--- conflicted
+++ resolved
@@ -143,12 +143,6 @@
   private int kafkaSubscriberCount = 0;
 
   @Parameter(
-    names = {"--cps_mapped_java_publisher_count"},
-    description = "Number of cps mapped publishers to start."
-  )
-  private int cpsMappedJavaPublisherCount = 0;
-
-  @Parameter(
     names = {"--message_size", "-m"},
     description = "Message size in bytes (only when publishing messages).",
     validateWith = GreaterThanZeroValidator.class
@@ -177,9 +171,9 @@
   private int publishBatchSize = 10;
 
   @Parameter(
-    names = {"--publish_batch_duration"},
-    description = "The maximum duration to wait for more messages to batch together.",
-    converter = DurationConverter.class
+      names = {"--publish_batch_duration"},
+      description = "The maximum duration to wait for more messages to batch together.",
+      converter = DurationConverter.class
   )
   private Duration publishBatchDuration = Durations.fromMillis(0);
 
@@ -391,23 +385,6 @@
             new ClientParams(ClientType.CPS_GCLOUD_GO_PUBLISHER, null),
             cpsGcloudGoPublisherCount);
       }
-<<<<<<< HEAD
-      if (cpsExperimentalJavaPublisherCount > 0) {
-        clientParamsMap.put(
-            new ClientParams(ClientType.CPS_EXPERIMENTAL_JAVA_PUBLISHER, null),
-            cpsExperimentalJavaPublisherCount);
-      }
-      if (cpsVtkJavaPublisherCount > 0) {
-        clientParamsMap.put(
-            new ClientParams(ClientType.CPS_VTK_JAVA_PUBLISHER, null), cpsVtkJavaPublisherCount);
-      }
-      if (cpsMappedJavaPublisherCount > 0) {
-        clientParamsMap.put(
-            new ClientParams(ClientType.CPS_MAPPED_JAVA_PUBLISHER, null),
-            cpsMappedJavaPublisherCount);
-      }
-=======
->>>>>>> 845ace16
       if (kafkaPublisherCount > 0) {
         clientParamsMap.put(
             new ClientParams(ClientType.KAFKA_PUBLISHER, null), kafkaPublisherCount);
@@ -437,17 +414,8 @@
       // cpsSubscriberCount subscribers cumulatively among each of the subscriptions.
       for (int i = 0; i < cpsSubscriptionFanout; ++i) {
         if (cpsGcloudJavaSubscriberCount > 0) {
-<<<<<<< HEAD
-          Preconditions.checkArgument(
-              cpsGcloudJavaPublisherCount + cpsGcloudPythonPublisherCount +
-                  cpsVtkJavaPublisherCount + cpsGcloudGoPublisherCount + cpsMappedJavaPublisherCount
-                  > 0,
-              "--cps_gcloud_java_publisher, --cps_gcloud_go_publisher, --cps_gcloud_python_publisher,"
-                  + "or --cps_mapped_java_publisher must be > 0.");
-=======
           Preconditions.checkArgument(cpsGcloudJavaPublisherCount > 0,
               "--cps_gcloud_java_publisher must be > 0.");
->>>>>>> 845ace16
           clientParamsMap.put(
               new ClientParams(ClientType.CPS_GCLOUD_JAVA_SUBSCRIBER, "gcloud-java-subscription" + i),
               cpsGcloudJavaSubscriberCount / cpsSubscriptionFanout);
