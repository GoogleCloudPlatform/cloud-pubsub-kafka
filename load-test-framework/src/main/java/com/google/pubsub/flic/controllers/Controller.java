--- conflicted
+++ resolved
@@ -109,27 +109,13 @@
    * @return the results from the load test up to this point
    */
   private LoadtestStats getStatsForClientType(Client.ClientType type) {
+    LoadtestStats stats = new LoadtestStats();
     List<Client> clientsOfType = clients.stream()
         .filter(c -> c.getClientType() == type).collect(Collectors.toList());
-<<<<<<< HEAD
-    if (clientsOfType.size() == 0) {
-      // There are no clients of this type, so return null
-      return null;
-    }
-    LoadtestStats stats = new LoadtestStats();
-    Optional<Client> longestRunningClient = clientsOfType.stream()
-        .max((a, b) -> Long.compare(a.getRunningSeconds(), b.getRunningSeconds()));
-    stats.runningSeconds =
-        longestRunningClient.isPresent() ? longestRunningClient.get().getRunningSeconds()
-            : System.currentTimeMillis() / 1000 - Client.startTime.getSeconds();
-    clientsOfType.forEach(client -> {
-      long[] bucketValues = client.getBucketValues();
-=======
     stats.runningSeconds =
         clientsOfType.stream().mapToLong(Client::getRunningSeconds).max().getAsLong()
             - Client.burnInDuration.getSeconds();
     clientsOfType.stream().map(Client::getBucketValues).forEach(bucketValues -> {
->>>>>>> 69befea7
       for (int i = 0; i < LatencyDistribution.LATENCY_BUCKETS.length; i++) {
         stats.bucketValues[i] += bucketValues[i];
       }
