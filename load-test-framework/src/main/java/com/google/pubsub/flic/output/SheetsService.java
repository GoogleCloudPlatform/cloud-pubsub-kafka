--- conflicted
+++ resolved
@@ -130,26 +130,16 @@
       switch (type) {
         case CPS_GCLOUD_JAVA_PUBLISHER:
         case CPS_GCLOUD_PYTHON_PUBLISHER:
-<<<<<<< HEAD
-          if (cpsPublisherCount == 0) { 
-            return; 
-=======
           if (cpsPublisherCount == 0) {
             return;
->>>>>>> b5f37087
           }
           valueRow.add(cpsPublisherCount);
           valueRow.add(0);
           cpsValues.add(0, valueRow);
           break;
         case CPS_GCLOUD_JAVA_SUBSCRIBER:
-<<<<<<< HEAD
-          if (cpsSubscriberCount == 0) { 
-            return; 
-=======
           if (cpsSubscriberCount == 0) {
             return;
->>>>>>> b5f37087
           }
           valueRow.add(0);
           valueRow.add(cpsSubscriberCount);
@@ -189,15 +179,9 @@
       valueRow.add(new DecimalFormat("#.##").format(
           (double) LongStream.of(
               stats.bucketValues).sum() / stats.runningSeconds * Client.messageSize / 1000000.0));
-<<<<<<< HEAD
-      valueRow.add(LatencyDistribution.getNthPercentile(stats.bucketValues, 50.0));
-      valueRow.add(LatencyDistribution.getNthPercentile(stats.bucketValues, 95.0));
-      valueRow.add(LatencyDistribution.getNthPercentile(stats.bucketValues, 99.0));
-=======
       valueRow.add(LatencyDistribution.getNthPercentile(stats.bucketValues, 95.0));
       valueRow.add(LatencyDistribution.getNthPercentile(stats.bucketValues, 99.0));
       valueRow.add(LatencyDistribution.getNthPercentile(stats.bucketValues, 99.9));
->>>>>>> b5f37087
     });
     List<List<List<Object>>> out = new ArrayList<>();
     out.add(cpsValues);
