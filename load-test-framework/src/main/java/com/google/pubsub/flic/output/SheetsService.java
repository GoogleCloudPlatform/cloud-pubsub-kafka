--- conflicted
+++ resolved
@@ -79,16 +79,11 @@
       Map<ClientType, Integer> countMap = paramsMap.keySet().stream().
           collect(Collectors.groupingBy(
               ClientParams::getClientType, Collectors.summingInt(t -> 1)));
-<<<<<<< HEAD
-      cpsPublisherCount += countMap.get(ClientType.CPS_GCLOUD_PUBLISHER);
-      cpsSubscriberCount += countMap.get(ClientType.CPS_GCLOUD_SUBSCRIBER);
       cpsPublisherCount += countMap.get(ClientType.CPS_GRPC_PUBLISHER);
       cpsSubscriberCount += countMap.get(ClientType.CPS_GRPC_SUBSCRIBER);
-=======
       cpsPublisherCount += countMap.get(ClientType.CPS_GCLOUD_JAVA_PUBLISHER);
       cpsPublisherCount += countMap.get(ClientType.CPS_GCLOUD_PYTHON_PUBLISHER);
       cpsSubscriberCount += countMap.get(ClientType.CPS_GCLOUD_JAVA_SUBSCRIBER);
->>>>>>> 67c89292
       kafkaPublisherCount += countMap.get(ClientType.KAFKA_PUBLISHER);
       kafkaSubscriberCount += countMap.get(ClientType.KAFKA_PUBLISHER);
     });
@@ -138,13 +133,9 @@
     results.forEach((type, stats) -> {
       List<Object> valueRow = new ArrayList<>(13);
       switch (type) {
-<<<<<<< HEAD
-        case CPS_GCLOUD_PUBLISHER:
         case CPS_GRPC_PUBLISHER:
-=======
         case CPS_GCLOUD_JAVA_PUBLISHER:
         case CPS_GCLOUD_PYTHON_PUBLISHER:
->>>>>>> 67c89292
           if (cpsPublisherCount == 0) { 
             return; 
           }
@@ -152,12 +143,8 @@
           valueRow.add(0);
           cpsValues.add(0, valueRow);
           break;
-<<<<<<< HEAD
-        case CPS_GCLOUD_SUBSCRIBER:
         case CPS_GRPC_SUBSCRIBER:
-=======
         case CPS_GCLOUD_JAVA_SUBSCRIBER:
->>>>>>> 67c89292
           if (cpsSubscriberCount == 0) { 
             return; 
           }
