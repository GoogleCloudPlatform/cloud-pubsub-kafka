--- conflicted
+++ resolved
@@ -40,12 +40,9 @@
 import java.io.IOException;
 import java.io.InputStream;
 import java.io.InputStreamReader;
-<<<<<<< HEAD
 import org.slf4j.Logger;
 import org.slf4j.LoggerFactory;
-=======
 import java.nio.charset.Charset;
->>>>>>> 69befea7
 import java.text.DecimalFormat;
 import java.util.ArrayList;
 import java.util.Collections;
@@ -66,36 +63,16 @@
 
   public SheetsService(String dataStoreDirectory, Map<String, Map<ClientParams, Integer>> types) {
     this.dataStoreDirectory = dataStoreDirectory;
-<<<<<<< HEAD
     Sheets tmp;
     try {
       tmp = authorize();
     } catch (Exception e) {
       tmp = null;
     }
-=======
-    this.service = authorize();
-    fillClientCounts(types);
-  }
-
-  private void fillClientCounts(Map<String, Map<ClientParams, Integer>> types) {
->>>>>>> 69befea7
     types.values().forEach(paramsMap -> {
       countMap = paramsMap.keySet().stream().
           collect(Collectors.groupingBy(
-<<<<<<< HEAD
               ClientParams::getClientType, Collectors.summingInt(ct -> paramsMap.get(ct))));
-=======
-              ClientParams::getClientType, Collectors.summingInt(t -> 1)));
-      cpsPublisherCount += countMap.get(ClientType.CPS_GCLOUD_JAVA_PUBLISHER);
-      cpsPublisherCount += countMap.get(ClientType.CPS_GCLOUD_PYTHON_PUBLISHER);
-      cpsPublisherCount += countMap.get(ClientType.CPS_EXPERIMENTAL_JAVA_PUBLISHER);
-      cpsPublisherCount += countMap.get(ClientType.CPS_VTK_JAVA_PUBLISHER);
-      cpsSubscriberCount += countMap.get(ClientType.CPS_GCLOUD_JAVA_SUBSCRIBER);
-      cpsSubscriberCount += countMap.get(ClientType.CPS_EXPERIMENTAL_JAVA_SUBSCRIBER);
-      kafkaPublisherCount += countMap.get(ClientType.KAFKA_PUBLISHER);
-      kafkaSubscriberCount += countMap.get(ClientType.KAFKA_PUBLISHER);
->>>>>>> 69befea7
     });
     service = tmp;
   }
@@ -145,72 +122,7 @@
   public List<List<List<Object>>> getValuesList(Map<ClientType, Controller.LoadtestStats> results) {
     List<List<Object>> cpsValues = new ArrayList<>(results.size());
     List<List<Object>> kafkaValues = new ArrayList<>(results.size());
-<<<<<<< HEAD
     results.forEach((type, stats) -> addRowForType(cpsValues, kafkaValues, type, stats));
-=======
-
-    results.forEach((type, stats) -> {
-      List<Object> valueRow = new ArrayList<>(13);
-      switch (type) {
-        case CPS_EXPERIMENTAL_JAVA_PUBLISHER:
-        case CPS_GCLOUD_JAVA_PUBLISHER:
-        case CPS_GCLOUD_PYTHON_PUBLISHER:
-        case CPS_VTK_JAVA_PUBLISHER:
-          if (cpsPublisherCount == 0) {
-            return;
-          }
-          valueRow.add(cpsPublisherCount);
-          valueRow.add(0);
-          cpsValues.add(0, valueRow);
-          break;
-        case CPS_EXPERIMENTAL_JAVA_SUBSCRIBER:
-        case CPS_GCLOUD_JAVA_SUBSCRIBER:
-          if (cpsSubscriberCount == 0) {
-            return;
-          }
-          valueRow.add(0);
-          valueRow.add(cpsSubscriberCount);
-          cpsValues.add(valueRow);
-          break;
-        case KAFKA_PUBLISHER:
-          if (kafkaPublisherCount == 0) {
-            return;
-          }
-          valueRow.add(kafkaPublisherCount);
-          valueRow.add(0);
-          kafkaValues.add(0, valueRow);
-          break;
-        case KAFKA_SUBSCRIBER:
-          if (kafkaSubscriberCount == 0) {
-            return;
-          }
-          valueRow.add(0);
-          valueRow.add(kafkaSubscriberCount);
-          kafkaValues.add(valueRow);
-          break;
-        default:
-          throw new IllegalArgumentException("Type " + type + " in results map was not expected.");
-      }
-      valueRow.add(Client.messageSize);
-      if (Client.numberOfMessages <= 0) {
-        valueRow.add(Client.loadtestDuration.getSeconds());
-        valueRow.add("N/A");
-      } else {
-        valueRow.add("N/A");
-        valueRow.add(Client.numberOfMessages);
-      }
-      valueRow.add(Client.publishBatchSize);
-      valueRow.add(Client.maxMessagesPerPull);
-      valueRow.add(Client.requestRate);
-      valueRow.add(Client.maxOutstandingRequests);
-      valueRow.add(new DecimalFormat("#.##").format(
-          (double) LongStream.of(
-              stats.bucketValues).sum() / stats.runningSeconds * Client.messageSize / 1000000.0));
-      valueRow.add(LatencyDistribution.getNthPercentile(stats.bucketValues, 95.0));
-      valueRow.add(LatencyDistribution.getNthPercentile(stats.bucketValues, 99.0));
-      valueRow.add(LatencyDistribution.getNthPercentile(stats.bucketValues, 99.9));
-    });
->>>>>>> 69befea7
     List<List<List<Object>>> out = new ArrayList<>();
     out.add(cpsValues);
     out.add(kafkaValues);
@@ -239,7 +151,7 @@
     }
     valueRow.add(Client.messageSize);
     if (Client.numberOfMessages <= 0) {
-      valueRow.add(Client.loadtestLengthSeconds);
+      valueRow.add(Client.loadtestDuration.getSeconds());
       valueRow.add("N/A");
     } else {
       valueRow.add("N/A");
@@ -247,7 +159,7 @@
     }
     valueRow.add(Client.publishBatchSize);
     valueRow.add(Client.maxMessagesPerPull);
-    valueRow.add(Client.pollLength);
+    valueRow.add(Client.pollDuration.getSeconds());
     valueRow.add(Client.maxOutstandingRequests);
     valueRow.add(Client.requestRate);
     valueRow.add(Client.requestRate * count);
