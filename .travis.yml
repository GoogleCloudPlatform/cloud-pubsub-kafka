--- conflicted
+++ resolved
@@ -13,10 +13,5 @@
   - mvn -q -B -f jms-light/pom.xml clean integration-test
   - mvn -q -B -f kafka-connector/pom.xml clean verify
   - jdk_switcher use oraclejdk8
-<<<<<<< HEAD
-  - mvn -q -B -f pubsub-mapped-api/pom.xml clean install verify
-  - mvn -q -B -f load-test-framework/pom.xml clean install verify
-=======
   - mvn -q -B -f load-test-framework/pom.xml clean verify
-  - mvn -q -B -f jms-light/pom.xml clean verify -Dmaven.test.skip=true
->>>>>>> 845ace16
+  - mvn -q -B -f jms-light/pom.xml clean verify -Dmaven.test.skip=true