--- conflicted
+++ resolved
@@ -36,7 +36,6 @@
 
 import java.io.IOException;
 
-<<<<<<< HEAD
 import org.joda.time.DateTime;
 import org.threeten.bp.Duration;
 
@@ -44,17 +43,8 @@
 import java.util.List;
 import java.util.Arrays;
 import java.util.HashMap;
+import java.util.Map.Entry;
 import java.util.Properties;
-=======
-import org.threeten.bp.Duration;
-
-import java.util.concurrent.Future;
->>>>>>> de6b3f1d
-import java.util.concurrent.atomic.AtomicInteger;
-import java.util.concurrent.atomic.AtomicReference;
-
-import org.apache.kafka.clients.producer.*;
-import org.apache.kafka.clients.producer.internals.ProducerInterceptors;
 
 import org.apache.kafka.common.Node;
 import org.apache.kafka.common.Metric;
@@ -66,24 +56,22 @@
 import org.apache.kafka.common.errors.InterruptException;
 import org.apache.kafka.common.errors.SerializationException;
 
-<<<<<<< HEAD
 import org.apache.kafka.clients.producer.Callback;
 import org.apache.kafka.clients.producer.Producer;
 import org.apache.kafka.clients.producer.RecordMetadata;
 import org.apache.kafka.clients.producer.ProducerRecord;
-
-=======
-import java.util.Map;
-import java.util.List;
-import java.util.Arrays;
-import java.util.HashMap;
->>>>>>> de6b3f1d
-import java.util.Map.Entry;
-
+import org.apache.kafka.clients.producer.ProducerConfig;
+import org.apache.kafka.clients.producer.ProducerInterceptor;
+import org.apache.kafka.clients.producer.ProducerConfigAdapter;
+import org.apache.kafka.clients.producer.internals.ProducerInterceptors;
+
+import java.util.concurrent.Future;
 import java.util.concurrent.TimeUnit;
 import java.util.concurrent.ConcurrentHashMap;
 import java.util.concurrent.ExecutionException;
 import java.util.concurrent.atomic.AtomicBoolean;
+import java.util.concurrent.atomic.AtomicInteger;
+import java.util.concurrent.atomic.AtomicReference;
 
 /**
  * A Kafka client that publishes records to Google Cloud Pub/Sub.
@@ -166,19 +154,6 @@
     }
 
     closed = new AtomicBoolean(false);
-<<<<<<< HEAD
-    retries = configs.getInt(ProducerConfig.RETRIES_CONFIG);
-    timeout = configs.getInt(ProducerConfig.REQUEST_TIMEOUT_MS_CONFIG);
-    retriesMs = configs.getLong(ProducerConfig.RETRY_BACKOFF_MS_CONFIG);
-    lingerMs = configs.getLong(ProducerConfig.LINGER_MS_CONFIG);
-    batchSize = configs.getInt(ProducerConfig.BATCH_SIZE_CONFIG);
-    autoCreate = configs.getBoolean(ProducerConfig.AUTO_CREATE_CONFIG);
-    elementCount = configs.getLong(ProducerConfig.ELEMENTS_COUNT_CONFIG);
-    isAcks = configs.getString(ProducerConfig.ACKS_CONFIG).matches("(-)?1|all");
-    bufferMemorySize = configs.getLong(ProducerConfig.BUFFER_MEMORY_CONFIG);
-
-    String Id = configs.getString(ProducerConfig.CLIENT_ID_CONFIG);
-=======
     retries = configs.getKafkaConfigs().getInt(ProducerConfig.RETRIES_CONFIG);
     timeout = configs.getKafkaConfigs().getInt(ProducerConfig.REQUEST_TIMEOUT_MS_CONFIG);
     retriesMs = configs.getKafkaConfigs().getLong(ProducerConfig.RETRY_BACKOFF_MS_CONFIG);
@@ -188,7 +163,6 @@
     bufferMemorySize = configs.getKafkaConfigs().getLong(ProducerConfig.BUFFER_MEMORY_CONFIG);
 
     String Id = configs.getKafkaConfigs().getString(ProducerConfig.CLIENT_ID_CONFIG);
->>>>>>> de6b3f1d
     if (Id.length() <= 0) {
       clientId = "producer-" + CLIENT_ID.getAndIncrement();
     } else {
@@ -201,9 +175,11 @@
             ProducerConfig.INTERCEPTOR_CLASSES_CONFIG, ProducerInterceptor.class);
     this.interceptors =
         interceptorList.isEmpty() ? null : new ProducerInterceptors<>(interceptorList);
-
+    
     publishers = new ConcurrentHashMap<>();
   }
+
+  //TODO: deal with these magic numbers.
 
   private Publisher createPublisher(String topic) {
     Publisher pub = null;
@@ -215,11 +191,7 @@
       topicAdmin = TopicAdminClient.create();
       topicAdmin.getTopic(topicName);
     } catch (Exception e) {
-<<<<<<< HEAD
       if (e.getMessage().contains("NOT_FOUND") && autoCreate) {
-=======
-      if (autoCreate) {
->>>>>>> de6b3f1d
         topicAdmin.createTopic(topicName);
       } else {
         throw new KafkaException("Failed to construct kafka producer, Topic not found.", e);
@@ -294,28 +266,15 @@
         valueBytes = valueSerializer.serialize(record.topic(), record.value());
       } catch (ClassCastException e) {
         throw new SerializationException("Can't convert value of class " +
-<<<<<<< HEAD
-                record.value().getClass().getName() + " to class " +
-                producerConfig.getClass(ProducerConfig.VALUE_SERIALIZER_CLASS_CONFIG).getName() +
-                " specified in value.serializer");
-=======
             record.value().getClass().getName() + " to class " +
             producerConfig.getKafkaConfigs().getClass(ProducerConfig.VALUE_SERIALIZER_CLASS_CONFIG).getName() +
             " specified in value.serializer");
->>>>>>> de6b3f1d
       }
     }
 
     if (valueBytes == null || valueBytes.length == 0) {
       throw new NullPointerException("Value cannot be null or an empty string.");
     }
-<<<<<<< HEAD
-=======
-
-    Map<String, String> attributes = new HashMap<>();
-
-    attributes.put("id", clientId);
->>>>>>> de6b3f1d
 
     byte[] keyBytes = null;
     if (record.key() != null) {
@@ -323,15 +282,9 @@
         keyBytes = keySerializer.serialize(record.topic(), record.key());
       } catch (ClassCastException cce) {
         throw new SerializationException("Can't convert key of class " +
-<<<<<<< HEAD
-                record.key().getClass().getName() + " to class " +
-                producerConfig.getClass(ProducerConfig.KEY_SERIALIZER_CLASS_CONFIG).getName() +
-                " specified in key.serializer");
-=======
             record.key().getClass().getName() + " to class " +
             producerConfig.getKafkaConfigs().getClass(ProducerConfig.KEY_SERIALIZER_CLASS_CONFIG).getName() +
             " specified in key.serializer");
->>>>>>> de6b3f1d
       }
     }
 
@@ -351,12 +304,12 @@
       if (isAcks) {
         ApiFutures.addCallback(messageIdFuture, new ApiFutureCallback<String>() {
           private RecordMetadata recordMetadata =
-              getRecordMetadata(topic, dateTime.getMillis(), keySize, valueSize);
+              getRecordMetadata(topic, 0L, keySize, valueSize);
 
           @Override
           public void onFailure(Throwable t) {
             callbackOnCompletion(cb, recordMetadata, new ExecutionException(t));
-            future.setException(t);
+            future.set(recordMetadata);
           }
 
           @Override
